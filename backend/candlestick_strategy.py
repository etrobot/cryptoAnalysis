--- conflicted
+++ resolved
@@ -189,162 +189,6 @@
             return False
         
         # 检查最新的3根K线是否为连续3阴线
-<<<<<<< HEAD
-        if (df.iloc[0]["is_bearish"] and 
-            df.iloc[1]["is_bearish"] and 
-            df.iloc[2]["is_bearish"]):
-            
-            # 检查第4-13根K线是否为震荡(没有连续3根同色)
-            middle_10 = df.iloc[3:13]
-            
-            for i in range(len(middle_10) - 2):
-                if (middle_10.iloc[i]["is_bullish"] and 
-                    middle_10.iloc[i+1]["is_bullish"] and 
-                    middle_10.iloc[i+2]["is_bullish"]):
-                    return False
-                if (middle_10.iloc[i]["is_bearish"] and 
-                    middle_10.iloc[i+1]["is_bearish"] and 
-                    middle_10.iloc[i+2]["is_bearish"]):
-                    return False
-            
-            logger.info("Pattern found: 10 sideways candles followed by 3 bearish candles (bearish)")
-            return True
-        
-        return False
-
-    def check_simple_bullish(self, df: pd.DataFrame) -> bool:
-        """宽松的入场条件：最近2根K线均为阳线。用于在严格形态未触发时的兜底信号。"""
-        if len(df) < 2:
-            return False
-        return bool(df.iloc[0]["is_bullish"]) and bool(df.iloc[1]["is_bullish"])
-    
-    def _establish_base_positions(self, symbols: List[str], results: Dict):
-        """建立底仓：为每个币种在最短时间周期建立基础持仓"""
-        try:
-            from freqtrade_client import list_open_trades, health
-            
-            # 检查Freqtrade连接
-            if not health():
-                logger.warning("Freqtrade API not healthy, skipping base position establishment")
-                return
-            
-            # 获取当前持仓
-            open_trades = list_open_trades()
-            held_pairs = {t.get("pair") for t in open_trades if t.get("pair")}
-            
-            logger.info(f"Current open positions: {len(held_pairs)} pairs")
-            
-            # 为每个币种建立底仓（如果尚未持有）
-            base_timeframe = min(self.timeframes, key=int)  # 使用最短时间周期作为底仓周期
-            max_base_positions = min(3, len(symbols))  # 最多建立3个底仓，避免过度分散
-            
-            created_count = 0
-            for symbol in symbols[:max_base_positions]:
-                # 转换币种格式
-                if "/" not in symbol:
-                    if symbol.endswith("USDT"):
-                        pair = f"{symbol[:-4]}/USDT"
-                    else:
-                        pair = symbol
-                else:
-                    pair = symbol
-                
-                # 检查是否已有持仓
-                if pair in held_pairs:
-                    logger.info(f"Base position already exists for {pair}, skipping")
-                    continue
-                
-                # 检查该币种在底仓时间周期是否已有策略持仓
-                position_key = f"{symbol}_{base_timeframe}"
-                if position_key in self.active_positions:
-                    logger.info(f"Strategy position already exists for {symbol} on {base_timeframe}m, skipping base position")
-                    continue
-                
-                # 获取当前价格
-                try:
-                    df = self.get_kline_data(symbol, base_timeframe, limit=5)
-                    if df.empty:
-                        logger.warning(f"No price data for {symbol}, skipping base position")
-                        continue
-                    
-                    current_price = float(df.iloc[0]["close"])
-                    
-                    # 建立底仓
-                    if self.send_trade_signal(symbol, "buy", current_price, f"{base_timeframe}_base"):
-                        results["base_positions_created"].append({
-                            "symbol": symbol,
-                            "pair": pair,
-                            "price": current_price,
-                            "timeframe": f"{base_timeframe}_base",
-                            "type": "base_position"
-                        })
-                        
-                        # 记录底仓持仓（使用特殊标记区分底仓和策略持仓）
-                        base_position_key = f"{symbol}_{base_timeframe}_base"
-                        self.active_positions[base_position_key] = {
-                            "entry_price": current_price,
-                            "entry_time": datetime.now(),
-                            "timeframe": f"{base_timeframe}_base",
-                            "position_type": "base",
-                            "candles_count": 0
-                        }
-                        
-                        created_count += 1
-                        logger.info(f"✅ Base position created for {symbol} at {current_price} on {base_timeframe}m")
-                        
-                        # 限制同时建立的底仓数量，避免短时间内大量下单
-                        if created_count >= 2:
-                            logger.info("Reached maximum base positions for this round, stopping")
-                            break
-                    else:
-                        logger.warning(f"Failed to create base position for {symbol}")
-                        
-                except Exception as e:
-                    logger.error(f"Error creating base position for {symbol}: {e}")
-                    continue
-            
-            if created_count > 0:
-                logger.info(f"Base position establishment completed: {created_count} positions created")
-            else:
-                logger.info("No new base positions needed")
-                
-        except Exception as e:
-            logger.error(f"Error in base position establishment: {e}")
-    
-    def _should_close_base_position(self, position_key: str, current_price: float) -> bool:
-        """检查底仓是否应该平仓（更保守的策略）"""
-        if position_key not in self.active_positions:
-            return False
-        
-        position = self.active_positions[position_key]
-        
-        # 只处理底仓
-        if position.get("position_type") != "base":
-            return False
-        
-        entry_price = position["entry_price"]
-        entry_time = position["entry_time"]
-        
-        # 计算收益率
-        profit_rate = (current_price - entry_price) / entry_price
-        
-        # 计算持仓时间（小时）
-        holding_hours = (datetime.now() - entry_time).total_seconds() / 3600
-        
-        # 底仓平仓条件（更保守）：
-        # 1. 盈利超过8%时获利了结
-        # 2. 亏损超过15%时止损（给更大容忍度）
-        # 3. 持仓超过48小时时平仓（避免长期占用资金）
-        
-        if profit_rate > 0.08:
-            logger.info(f"Base position {position_key} profit target reached: {profit_rate:.2%}")
-            return True
-        elif profit_rate < -0.15:
-            logger.info(f"Base position {position_key} stop loss triggered: {profit_rate:.2%}")
-            return True
-        elif holding_hours > 48:
-            logger.info(f"Base position {position_key} holding time limit reached: {holding_hours:.1f}h")
-=======
         if not (df.iloc[0]["is_bearish"] and 
                 df.iloc[1]["is_bearish"] and 
                 df.iloc[2]["is_bearish"]):
@@ -363,7 +207,6 @@
         
         if is_sideways:
             logger.info("Pattern found: 10 sideways candles followed by 3 bearish candles")
->>>>>>> 3b332e89
             return True
         
         return False
